--- conflicted
+++ resolved
@@ -1121,10 +1121,6 @@
                     if not (checkTerm in self.simpleEntityMap):
                         self.simpleEntityMap[checkTerm] = {"Type": row.pop("Type"), "Original": origTerm}
             except Exception as e:
-<<<<<<< HEAD
-                print(f"Exception reading Entity mapping file: {e}")
-            print(f"Simple Entity Map: {self.simpleEntityMap}")
-=======
                 # Something went wrong loading in the spreadsheet - disable the entities
                 self.simpleEntityMatchingUsed = False
                 self.simpleEntityMap = {}
@@ -1133,7 +1129,6 @@
             finally:
                 # Remove our temporary in case of Lambda container re-use
                 self.remove_temp_file(mapFilepath)
->>>>>>> 0ddc017f
 
     def create_playback_mp3_audio(self, audio_uri):
         """
