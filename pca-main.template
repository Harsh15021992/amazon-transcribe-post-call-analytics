AWSTemplateFormatVersion: "2010-09-09"

<<<<<<< HEAD
Description: Amazon Transcribe Post Call Analytics - PCA (v0.1.2) (uksb-1sn29lk73)
=======
Description: Amazon Transcribe Post Call Analytics - PCA (v0.1.3)
>>>>>>> 46c540cb

Parameters:

  AdminUsername:
    Type: String
    Default: "admin"
    Description: (Required) Username for admin user
    
  AdminEmail:
      Type: String
      Description: >-
        (Required) Email address for the admin user. Will be used for logging in and for setting the admin password. 
        This email will receive the temporary password for the admin user.
      AllowedPattern: ".+\\@.+\\..+"
      ConstraintDescription: Must be valid email address eg. johndoe@example.com

  BulkUploadBucketName:
    Type: String
    Default: ""
    Description: >-
      (Optional) Existing bucket where files can be dropped, and a secondary Step Function can be 
      manually enabled to drip feed them into the system. 
      Leave blank to automatically create new bucket.

  BulkUploadMaxDripRate:
    Type: String
    Default: "25"
    Description: Maximum number of files that the bulk uploader will move to the PCA source bucket in one pass

  BulkUploadMaxTranscribeJobs:
    Type: String
    Default: "50"
    Description: Number of concurrent Transcribe jobs (executing or queuing) where bulk upload will pause

  ComprehendLanguages:
    Type: String
    Default: en | es | fr | de | it | pt | ar | hi | ja | ko | zh | zh-TW
    Description: Languages supported by Comprehend's standard calls, separated by " | "

  ContentRedactionLanguages:
    Type: String
    Default: en-US
    Description: Languages supported by Transcribe's Content Redaction feature, separated by " | "

  ConversationLocation:
    Type: String
    Default: America/New_York
    Description: Name of the timezone location for the call source - this is the TZ database name from https://en.wikipedia.org/wiki/List_of_tz_database_time_zones

  EntityRecognizerEndpoint:
    Type: String
    Default: undefined
    Description: Name of the custom entity recognizer for Amazon Comprehend (not including language suffix, e.g. -en). If one cannot be found then simple entity string matching is attempted instead

  EntityStringMap:
    Type: String
    Default: sample-entities.csv
    Description: Basename of a CSV file containing item/Entity maps for when we don't have data for Comprehend Custom Entities (not including language suffix, e.g. -en)

  EntityThreshold:
    Type: String
    Default: "0.5"
    Description: Confidence threshold where we accept the custom entity detection result

  EntityTypes:
    Type: String
    Default: PERSON | LOCATION | ORGANIZATION | COMMERCIAL_ITEM | EVENT | DATE | QUANTITY | TITLE
    Description: Entity types supported by Comprehend's standard entity detection, separated by " | "

  InputBucketAudioPlayback:
    Type: String
    Default: mp3
    Description: Folder that holds the audio files to playback in the browser when original audio cannot be used

  InputBucketFailedTranscriptions:
    Type: String
    Default: failedAudio
    Description: Folder that holds the audio files that for some reason failed transcription

  InputBucketName:
    Type: String
    Default: ""
    Description: >-
      (Optional) Existing bucket holding all audio files for the system. 
      Leave blank to automatically create new bucket with intelligent tiering storage and automated retention policy.

  InputBucketRawAudio:
    Type: String
    Default: originalAudio
    Description: Prefix/Folder that holds the audio files to be ingested into the system

  MaxSpeakers:
    Type: String
    Default: "2"
    Description: Maximum number of speakers that are expected on a call

  MinSentimentNegative:
    Type: String
    Default: "2.0"
    Description: Minimum sentiment level required to declare a phrase as having negative sentiment, in the range 0.0-5.0

  MinSentimentPositive:
    Type: String
    Default: "2.0"
    Description: Minimum sentiment level required to declare a phrase as having positive sentiment, in the range 0.0-5.0

  OutputBucketName:
    Type: String
    Default: ""
    Description: >-
      (Optional) Existing bucket where Transcribe output files are delivered. 
      Leave blank to automatically create new bucket with intelligent tiering storage and automated retention policy.

  OutputBucketTranscribeResults:
    Type: String
    Default: transcribeResults
    Description: Folder within the output S3 bucket where Transcribe results are written

  OutputBucketParsedResults:
    Type: String
    Default: parsedFiles
    Description: Folder within the output S3 bucket where parsed results are written

  SpeakerNames:
    Type: String
    Default: Customer | Agent
    AllowedValues:
        - Customer | Agent
        - Agent | Customer
    Description: Speaker label assignment order

  SpeakerSeparationType:
    Type: String
    Default: channel
    AllowedValues:
        - speaker
        - channel
    Description: Separation mode diarization - typically speaker for mono files, channel for stereo files

  StepFunctionName:
    Type: String
    Default: PostCallAnalyticsWorkflow
    Description: Name of Step Functions workflow that orchestrates this process
    
  BulkUploadStepFunctionName:
    Type: String
    Default: BulkUploadWorkflow
    Description: Name of Step Functions workflow that orchestrates the bulk import process
    
  SupportFilesBucketName:
    Type: String
    Default: ''
    Description: >-
      (Optional) Existing bucket that hold supporting files, such as the  file-based
      entity recognition mapping files.  Leave blank to automatically create new bucket.

  TranscribeLanguages:
    Type: String
    Default: en-US
    Description: Language to be used for Transcription - multiple entries separated by " | " will trigger Language Detection

  VocabFilterMode:
    Type: String
    Default: mask
    AllowedValues:
        - mask
        - remove
    Description: The mode to use for vocabulary filtering - must be one of mask or remove (tag is not supported)

  VocabFilterName:
    Type: String
    Default: undefined
    Description: Name of the vocabulary filter to use for Transcribe (not including language suffix, e.g. -en)

  VocabularyName:
    Type: String
    Default: undefined
    Description: Name of the custom vocabulary to use for Transcribe (omit the language suffix, e.g. -en-US)

  TranscribeApiMode:
    Type: String
    Default: analytics
    AllowedValues:
        - standard
        - analytics
    Description: Set the default operational mode for Transcribe

  CallRedactionTranscript:
    Type: String
    Default: true
    AllowedValues:
        - true
        - false
    Description: Enable or disable Transcribe's redaction feature

  CallRedactionAudio:
    Type: String
    Default: true
    AllowedValues:
        - true
        - false
    Description: When transcript redaction is enabled in Call Analytics, only allow playback of the redacted audio

  ffmpegDownloadUrl:
    Type: String
    Default: https://johnvansickle.com/ffmpeg/releases/ffmpeg-release-amd64-static.tar.xz
    Description: URL for ffmpeg binary distribution tar file download - see https://www.johnvansickle.com/ffmpeg/

  loadSampleAudioFiles:
    Type: String
    Default: false
    AllowedValues:
        - true
        - false
    Description: Set to true to automatically ingest sample audio files.
    
  FilenameDatetimeRegex:
    Type: String
    Default: '(\d{4})-(\d{2})-(\d{2})T(\d{2})-(\d{2})-(\d{2})'
    Description: >
      Regular Expression (regex) used to parse call Date/Time from audio filenames. 
      Each datetime field (year, month, etc.) must be matched using a separate parenthesized group in the regex. 
      Example: the regex '(\d{4})-(\d{2})-(\d{2})T(\d{2})-(\d{2})-(\d{2})' parses
      the filename: CallAudioFile-2021-12-01T07-55-51.wav into a value list: [2021, 12, 01, 07, 55, 51]
      The next parameter, FilenameDatetimeFieldMap, maps the values to datetime field codes.
      If the filename doesn't match the regex pattern, the current time is used as the call timestamp.

  FilenameDatetimeFieldMap:
    Type: String
    Default: '%Y %m %d %H %M %S'
    Description: >
      Space separated ordered sequence of time field codes as used by Python's datetime.strptime() function. 
      Each field code refers to a corresponding value parsed by the regex parameter filenameTimestampRegex. 
      Example: the mapping '%Y %m %d %H %M %S' assembles the regex output values [2021, 12, 01, 07, 55, 51]
      into the full datetime: '2021-12-01 07:55:51'.  
      If the field map doesn't match the value list parsed by the regex, then the current time is used as the call timestamp.

  FilenameGUIDRegex:
    Type: String
    Default: '_GUID_(.*?)_'
    Description: >
      Regular Expression (regex) used to parse call GUID from audio filenames. 
      The GUID value must be matched using one or more parenthesized groups in the regex. 
      Example: the regex '_GUID_(.*?)_' parses
      the filename: AutoRepairs1_GUID_2a602c1a-4ca3-4d37-a933-444d575c0222_AGENT_BobS_DATETIME_07.55.51.067-09-16-2021.wav 
      to extract the GUID value '2a602c1a-4ca3-4d37-a933-444d575c0222'.

  FilenameAgentRegex:
    Type: String
    Default: '_AGENT_(.*?)_'
    Description: >
      Regular Expression (regex) used to parse call AGENT from audio filenames. 
      The AGENT value must be matched using one or more parenthesized groups in the regex. 
      Example: the regex '_AGENT_(.*?)_' parses
      the filename: AutoRepairs1_GUID_2a602c1a-4ca3-4d37-a933-444d575c0222_AGENT_BobS_DATETIME_07.55.51.067-09-16-2021.wav 
      to extract the AGENT value 'BobS'. 
      
  EnableTranscriptKendraSearch:
    Type: String
    Default: 'No'
    AllowedValues:
        - 'No'
        - 'Yes, create new Kendra Index (Developer Edition)'
        - 'Yes, create new Kendra Index (Enterprise Edition)'
    Description: Optionally make call transcripts searchable, using Amazon Kendra.

  RetentionDays:
    Type: Number
    Default: 365
    AllowedValues:
      - 30
      - 60
      - 90
      - 180
      - 365
      - 730
      - 1460
    Description: >
      When using auto-provisioned S3 buckets, your audio files and associated call analysis data will be 
      automatically and permanently deleted after the specified number of retention days. The application
      does not currently archive recordings or call data.

  Environment:
    Description: The type of environment to tag your infrastructure with. You can specify DEV (development), TEST (test), or PROD (production).
    Type: String
    AllowedValues:
      - DEV
      - TEST
      - PROD
    Default: PROD
    
  DatabaseName:
    Type: String
    Default: 'pca'
    Description: Glue catalog database name used to contain tables/views for SQL integration.

Metadata:
    AWS::CloudFormation::Interface:
        ParameterGroups:
            - Label:
                default: Admin User
              Parameters:
                  - AdminUsername
                  - AdminEmail
            - Label:
                default: Sample Data
              Parameters:
                  - loadSampleAudioFiles
            - Label:
                default: Enable Call Transcript Search
              Parameters:
                  - EnableTranscriptKendraSearch
            - Label:
                default: S3 Bucket Names and Retention Policy
              Parameters:
                  - InputBucketName
                  - BulkUploadBucketName
                  - OutputBucketName
                  - SupportFilesBucketName
                  - RetentionDays
            - Label:
                default: S3 bucket prefixes
              Parameters:
                  - InputBucketFailedTranscriptions
                  - InputBucketRawAudio
                  - InputBucketAudioPlayback
                  - OutputBucketParsedResults
                  - OutputBucketTranscribeResults
            - Label:
                default: Filename metadata parsing
              Parameters:
                  - FilenameDatetimeRegex
                  - FilenameDatetimeFieldMap
                  - FilenameGUIDRegex
                  - FilenameAgentRegex
            - Label:
                default: Transcription
              Parameters:
                  - TranscribeApiMode
                  - TranscribeLanguages
                  - VocabFilterMode
                  - VocabFilterName
                  - VocabularyName
                  - SpeakerSeparationType
                  - SpeakerNames
                  - MaxSpeakers
                  - CallRedactionTranscript
                  - CallRedactionAudio
                  - ContentRedactionLanguages
            - Label:
                default: Entity detection
              Parameters:
                  - ComprehendLanguages
                  - EntityThreshold
                  - EntityTypes
                  - EntityRecognizerEndpoint
                  - EntityStringMap
            - Label:
                default: Sentiment detection
              Parameters:
                  - MinSentimentNegative
                  - MinSentimentPositive

Conditions:
  ShouldCreateBulkUploadBucket: !Equals [!Ref BulkUploadBucketName, '']
  ShouldCreateInputBucket: !Equals [!Ref InputBucketName, '']
  ShouldCreateOutputBucket: !Equals [!Ref OutputBucketName, '']
  ShouldCreateSupportFilesBucket: !Equals [!Ref SupportFilesBucketName, '']
  ShouldEnableKendraSearch: !Not [!Equals [!Ref EnableTranscriptKendraSearch, 'No']]
  ShouldCreateKendraIndexDeveloperEdition: !Equals [!Ref EnableTranscriptKendraSearch, 'Yes, create new Kendra Index (Developer Edition)']

Resources:
  ########################################################
  # S3 buckets
  # TODO: Versioning? Lifecycle Policies? Access Logging?
  ########################################################

  BulkUploadBucket:
    Condition: ShouldCreateBulkUploadBucket
    Type: 'AWS::S3::Bucket'
    DeletionPolicy: Retain
    UpdateReplacePolicy: Retain 
    Properties:
      BucketEncryption:
        ServerSideEncryptionConfiguration:
          - ServerSideEncryptionByDefault:
              SSEAlgorithm: AES256

  InputBucket:
    Condition: ShouldCreateInputBucket
    Type: 'AWS::S3::Bucket'
    DeletionPolicy: Retain
    UpdateReplacePolicy: Retain 
    
    Properties:
      BucketEncryption:
        ServerSideEncryptionConfiguration:
          - ServerSideEncryptionByDefault:
              SSEAlgorithm: AES256
      LifecycleConfiguration:
        Rules:
          - Id: StorageClassAndRetention
            Status: Enabled
            ExpirationInDays: !Ref RetentionDays
            Transitions:
              - TransitionInDays: 1
                StorageClass: INTELLIGENT_TIERING

  OutputBucket:
    Condition: ShouldCreateOutputBucket
    Type: 'AWS::S3::Bucket'
    DeletionPolicy: Retain
    UpdateReplacePolicy: Retain 
    Properties:
      BucketEncryption:
        ServerSideEncryptionConfiguration:
          - ServerSideEncryptionByDefault:
              SSEAlgorithm: AES256
      LifecycleConfiguration:
        Rules:
          - Id: LifecycleRule
            Status: Enabled
            ExpirationInDays: !Ref RetentionDays
            Transitions:
              - TransitionInDays: 1
                StorageClass: INTELLIGENT_TIERING

  SupportFilesBucket:
    Condition: ShouldCreateSupportFilesBucket
    Type: 'AWS::S3::Bucket'
    DeletionPolicy: Retain
    UpdateReplacePolicy: Retain 
    Properties:
      BucketEncryption:
        ServerSideEncryptionConfiguration:
          - ServerSideEncryptionByDefault:
              SSEAlgorithm: AES256

  ########################################################
  # Kendra Index
  ########################################################
  KendraIndexRole:
    Type: 'AWS::IAM::Role'
    Condition: ShouldEnableKendraSearch
    Properties:
      AssumeRolePolicyDocument:
        Version: 2012-10-17
        Statement:
          - Sid: ''
            Effect: Allow
            Principal:
              Service: kendra.amazonaws.com
            Action: 'sts:AssumeRole'
      Policies:
        - PolicyDocument:
            Version: 2012-10-17
            Statement:
              - Effect: Allow
                Resource: '*'
                Condition:
                  StringEquals:
                    'cloudwatch:namespace': 'Kendra'
                Action:
                  - 'cloudwatch:PutMetricData'
              - Effect: Allow
                Resource: '*'
                Action: 'logs:DescribeLogGroups'
              - Effect: Allow
                Resource: !Sub
                  - 'arn:aws:logs:${region}:${account}:log-group:/aws/kendra/*'
                  - region: !Ref 'AWS::Region'
                    account: !Ref 'AWS::AccountId'
                Action: 'logs:CreateLogGroup'
              - Effect: Allow
                Resource: !Sub
                  - 'arn:aws:logs:${region}:${account}:log-group:/aws/kendra/*:log-stream:*'
                  - region: !Ref 'AWS::Region'
                    account: !Ref 'AWS::AccountId'
                Action: 
                  - 'logs:DescribeLogStreams'
                  - 'logs:CreateLogStream'
                  - 'logs:PutLogEvents'
          PolicyName: KendraMediaIndexPolicy

  KendraIndex:
    Type: 'AWS::Kendra::Index'
    Condition: ShouldEnableKendraSearch
    Properties:
      Description: PCA transcript index
      Edition:
          !If
          - ShouldCreateKendraIndexDeveloperEdition
          - 'DEVELOPER_EDITION'
          - 'ENTERPRISE_EDITION'
      Name: !Join
        - ''
        - - !Ref 'AWS::StackName'
          - '-Index'
      RoleArn: !GetAtt KendraIndexRole.Arn
      DocumentMetadataConfigurations:
        - Name: ANALYSIS_URI
          Search: 
            Displayable: true
          Type: 'STRING_VALUE'
        - Name: DATETIME
          Search: 
            Displayable: true
            Facetable: true
          Relevance:
            Freshness: true
          Type: 'DATE_VALUE'
        - Name: GUID
          Search: 
            Displayable: true
            Searchable: true
          Type: 'STRING_VALUE'
        - Name: AGENT
          Search:
            Displayable: true
            Facetable: true
          Type: 'STRING_VALUE'
        - Name: DURATION
          Search: 
            Displayable: true
            Facetable: true
          Type: 'STRING_VALUE'
        - Name: ENTITY_PERSON
          Search: 
            Displayable: true
            Facetable: true
          Type: 'STRING_LIST_VALUE'        
        - Name: ENTITY_LOCATION
          Search: 
            Displayable: true
            Facetable: true
          Type: 'STRING_LIST_VALUE'
        - Name: ENTITY_ORGANIZATION
          Search: 
            Displayable: true
            Facetable: true
          Type: 'STRING_LIST_VALUE'
        - Name: ENTITY_COMMERCIAL_ITEM
          Search: 
            Displayable: true
            Facetable: true
          Type: 'STRING_LIST_VALUE'
        - Name: ENTITY_EVENT
          Search: 
            Displayable: true
            Facetable: true
          Type: 'STRING_LIST_VALUE'
        - Name: ENTITY_DATE
          Search:
            Displayable: true
            Facetable: true
          Type: 'STRING_LIST_VALUE'
        - Name: ENTITY_QUANTITY
          Search:
            Displayable: true
            Facetable: true
          Type: 'STRING_LIST_VALUE'
        - Name: ENTITY_TITLE
          Search:
            Displayable: true
            Facetable: true
          Type: 'STRING_LIST_VALUE'


  
  ########################################################
  # SSM Stack
  ########################################################
  SSM:
    Type: AWS::CloudFormation::Stack
    Properties:
      TemplateURL: pca-ssm/cfn/ssm.template
      Parameters:
        BulkUploadBucketName:
          !If
          - ShouldCreateBulkUploadBucket
          - !Ref BulkUploadBucket
          - !Ref BulkUploadBucketName
        BulkUploadMaxDripRate: !Ref BulkUploadMaxDripRate
        BulkUploadMaxTranscribeJobs: !Ref BulkUploadMaxTranscribeJobs
        ComprehendLanguages: !Ref ComprehendLanguages
        ContentRedactionLanguages: !Ref ContentRedactionLanguages
        ConversationLocation: !Ref ConversationLocation
        EntityRecognizerEndpoint: !Ref EntityRecognizerEndpoint
        EntityStringMap: !Ref EntityStringMap
        EntityThreshold: !Ref EntityThreshold
        EntityTypes: !Ref EntityTypes
        InputBucketAudioPlayback: !Ref InputBucketAudioPlayback
        InputBucketFailedTranscriptions: !Ref InputBucketFailedTranscriptions
        InputBucketName: 
          !If
          - ShouldCreateInputBucket
          - !Ref InputBucket
          - !Ref InputBucketName        
        InputBucketRawAudio: !Ref InputBucketRawAudio
        MaxSpeakers: !Ref MaxSpeakers
        MinSentimentNegative: !Ref MinSentimentNegative
        MinSentimentPositive: !Ref MinSentimentPositive
        OutputBucketName: 
          !If
          - ShouldCreateOutputBucket
          - !Ref OutputBucket
          - !Ref OutputBucketName 
        OutputBucketTranscribeResults: !Ref OutputBucketTranscribeResults
        OutputBucketParsedResults: !Ref OutputBucketParsedResults
        SpeakerNames: !Ref SpeakerNames
        SpeakerSeparationType: !Ref SpeakerSeparationType
        StepFunctionName: !Ref StepFunctionName
        BulkUploadStepFunctionName: !Ref BulkUploadStepFunctionName
        SupportFilesBucketName: 
          !If
          - ShouldCreateSupportFilesBucket
          - !Ref SupportFilesBucket
          - !Ref SupportFilesBucketName
        TranscribeLanguages: !Ref TranscribeLanguages
        TranscribeApiMode: !Ref TranscribeApiMode
        CallRedactionTranscript: !Ref CallRedactionTranscript
        CallRedactionAudio: !Ref CallRedactionAudio
        VocabFilterName: !Ref VocabFilterName
        VocabFilterMode: !Ref VocabFilterMode
        VocabularyName: !Ref VocabularyName
        FilenameDatetimeRegex: !Ref FilenameDatetimeRegex
        FilenameDatetimeFieldMap: !Ref FilenameDatetimeFieldMap
        FilenameGUIDRegex: !Ref FilenameGUIDRegex
        FilenameAgentRegex: !Ref FilenameAgentRegex
        KendraIndexId:
          !If
          - ShouldEnableKendraSearch
          - !Ref KendraIndex
          - 'None'
        WebUri: !GetAtt PCAUI.Outputs.WebUri
        DatabaseName: !Ref DatabaseName


  PCAServer:
    Type: AWS::CloudFormation::Stack
    DependsOn: SSM
    Properties:
      TemplateURL: pca-server/cfn/pca-server.template
      Parameters:
        ffmpegDownloadUrl: !Ref ffmpegDownloadUrl
        loadSampleAudioFiles: !Ref loadSampleAudioFiles
      
  PCAUI:
    Type: AWS::CloudFormation::Stack
    Properties:
      TemplateURL: pca-ui/cfn/pca-ui.template
      Parameters:
        AdminUsername: !Ref AdminUsername
        AdminEmail: !Ref AdminEmail
        MainStackName: !Ref AWS::StackName
        AudioBucket:
          !If
          - ShouldCreateInputBucket
          - !Ref InputBucket
          - !Ref InputBucketName 
        DataBucket:
          !If
          - ShouldCreateOutputBucket
          - !Ref OutputBucket
          - !Ref OutputBucketName
        ArtifactBucket: <ARTIFACT_BUCKET_TOKEN>
        WitchKey: <WITCHKEY_TOKEN>
        DataPrefix: !Ref OutputBucketParsedResults
        Environment: !Ref Environment

  MediaSearchFinder:
    Type: AWS::CloudFormation::Stack
    Condition: ShouldEnableKendraSearch
    Properties:
      TemplateURL: build/pca-mediasearch-finder.yaml
      Parameters:
        AdminEmail: !Ref AdminEmail
        KendraIndexId: !Ref KendraIndex
        MediaBucketNames:
          !If
          - ShouldCreateInputBucket
          - !Ref InputBucket
          - !Ref InputBucketName
        
Outputs:

  BulkUploadBucket:
    Description: S3 Bucket for uploading input audio files for alternate bulk upload workflow
    Value:
          !If
          - ShouldCreateBulkUploadBucket
          - !Ref BulkUploadBucket
          - !Ref BulkUploadBucketName

  InputBucket:
    Description: S3 Bucket for uploading input audio files
    Value:
      !If
      - ShouldCreateInputBucket
      - !Ref InputBucket
      - !Ref InputBucketName  
    
  InputBucketPrefix:
    Description: S3 Bucket prefix/folder for uploading input audio files
    Value: !Ref InputBucketRawAudio

  OutputBucket:
    Description: S3 Bucket where Transcribe output files are delivered
    Value:
      !If
      - ShouldCreateOutputBucket
      - !Ref OutputBucket
      - !Ref OutputBucketName  
    
  OutputBucketPrefix:
    Description: S3 Bucket path where Transcribe output files are delivered
    Value: !Ref OutputBucketParsedResults

  SupportFilesBucket:
    Description: S3 Bucket bucket that hold supporting files, such as the file-based entity recognition mapping files
    Value:
      !If
      - ShouldCreateSupportFilesBucket
      - !Ref SupportFilesBucket
      - !Ref SupportFilesBucketName  
    
  TranscriptionMediaSearchFinderURL:
    Description: Transcript Search Application link
    Value:
      !If
      - ShouldEnableKendraSearch
      - !GetAtt MediaSearchFinder.Outputs.MediaSearchFinderURL
      - "Not enabled"
 
  WebAppURL:
    Description: PCA Web Application link
    Value: !GetAtt PCAUI.Outputs.WebUri  
    
  WebAdminUsername:
    Description: PCA admin user
    Value: !Ref AdminUsername
<|MERGE_RESOLUTION|>--- conflicted
+++ resolved
@@ -1,10 +1,6 @@
 AWSTemplateFormatVersion: "2010-09-09"
 
-<<<<<<< HEAD
-Description: Amazon Transcribe Post Call Analytics - PCA (v0.1.2) (uksb-1sn29lk73)
-=======
-Description: Amazon Transcribe Post Call Analytics - PCA (v0.1.3)
->>>>>>> 46c540cb
+Description: Amazon Transcribe Post Call Analytics - PCA (v0.1.4) (uksb-1sn29lk73)
 
 Parameters:
 
